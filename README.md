<<<<<<< HEAD
# BizHacks Campaign Manager

An AI-powered omnichannel marketing campaign management system that leverages CrewAI agents to automate campaign creation, execution, and optimization across Facebook, Email, and Google Ads.

## 🚀 Features

- **AI-Powered Campaign Generation**: Automatically generate campaign ideas based on customer segments
- **Omnichannel Support**: Manage campaigns across Facebook, Email, and Google Ads
- **Customer Segmentation**: AI-driven customer segmentation based on transaction and demographic data
- **Automated Content Creation**: Generate channel-specific content with brand compliance checking
- **Budget Optimization**: AI-powered budget rebalancing based on campaign performance
- **Visual Dashboard**: Real-time metrics visualization and campaign performance tracking
- **Scheduled Execution**: Automated campaign execution with customizable frequencies
- **Compliance Checking**: Ensure all content adheres to brand guidelines before publishing

## 🏗️ Architecture

### Backend (FastAPI + CrewAI)
- **FastAPI**: REST API framework for backend services
- **SQLModel**: Database ORM with SQLite for data persistence
- **CrewAI**: Multi-agent framework for AI-powered automation
- **APScheduler**: Task scheduling for campaign execution
- **LangChain + OpenAI**: LLM integration for content generation

### Frontend (Next.js + TypeScript)
- **Next.js 14**: React framework with App Router
- **TypeScript**: Type-safe development
- **Tailwind CSS**: Utility-first CSS framework
- **D3.js**: Data visualization for metrics
- **React Hot Toast**: User notifications

## 📋 Prerequisites

- Python 3.9+
- Node.js 18+
- npm or yarn
- OpenAI API key

## 🛠️ Installation

### 1. Clone the repository
```bash
git clone <repository-url>
cd bizhacks
```

### 2. Backend Setup

```bash
# Create virtual environment
python -m venv venv

# Activate virtual environment
# On Windows:
venv\Scripts\activate
# On macOS/Linux:
source venv/bin/activate

# Install dependencies
pip install -r requirements.txt

# Create .env file
cp .env.example .env

# Edit .env and add your OpenAI API key
# OPENAI_API_KEY=your_key_here
```

### 3. Frontend Setup

```bash
cd frontend

# Install dependencies
npm install
# or
yarn install

# Create .env.local file
cp .env.local.example .env.local
```

## 🚀 Running the Application

### Start Backend Server

```bash
# From project root
cd backend
python main.py

# Or use uvicorn directly
uvicorn main:app --reload --host 0.0.0.0 --port 8000
```

The backend API will be available at `http://localhost:8000`

### Start Frontend Development Server

```bash
# In a new terminal
cd frontend
npm run dev
# or
yarn dev
```

The frontend will be available at `http://localhost:3000`

## 📱 Usage

### Initial Setup

1. Navigate to `http://localhost:3000`
2. Complete the setup wizard:
   - Enter product details
   - Upload or enter company information
   - Define market details and strategic goals
   - Set budget and rebalancing frequency
   - Upload customer and transaction data (optional)

### Creating Campaigns

1. **Manual Creation**: 
   - Click "New Campaign" from the dashboard
   - Choose "Manual Creation"
   - Fill in campaign details
   - Save and approve

2. **AI Generation**:
   - Click "New Campaign" from the dashboard
   - Choose "AI Generation"
   - Select customer segments
   - Review and approve generated campaigns

### Managing Campaigns

- **Start/Pause**: Control campaign execution from the dashboard
- **View Metrics**: Click on any campaign to see detailed performance metrics
- **Schedule View**: Navigate to the schedule page to see upcoming executions
- **Budget Rebalancing**: Happens automatically based on your settings

## 🤖 AI Agents

The system uses specialized CrewAI agents for different tasks:

1. **Segmentation Agent**: Analyzes customer data to create meaningful segments
2. **Campaign Creation Agent**: Generates campaign ideas for each segment
3. **Orchestrator Agent**: Optimizes budget allocation across campaigns
4. **Content Generation Agents**: Channel-specific content creators (Facebook, Email, Google Ads)
5. **Compliance Agent**: Reviews content against brand guidelines
6. **Execution Agent**: Handles campaign publishing to external platforms
7. **Metrics Agent**: Gathers and analyzes performance data

## 📊 API Endpoints

### Campaign Management
- `GET /api/campaigns/` - List all campaigns
- `POST /api/campaigns/` - Create new campaign
- `GET /api/campaigns/{id}` - Get campaign details
- `PATCH /api/campaigns/{id}` - Update campaign
- `POST /api/campaigns/{id}/approve` - Approve campaign

### Scheduling
- `GET /api/schedules/` - Get all schedules
- `POST /api/schedules/{id}/schedule` - Schedule campaign
- `DELETE /api/schedules/{id}/schedule` - Unschedule campaign

### AI Operations
- `POST /api/agents/segment-customers` - Run customer segmentation
- `POST /api/agents/generate-campaigns` - Generate campaign ideas
- `POST /api/agents/rebalance-budgets` - Rebalance campaign budgets

## 🔧 Configuration

### Environment Variables

Backend (.env):
```
DATABASE_URL=sqlite:///campaign.db
OPENAI_API_KEY=your_openai_api_key
SECRET_KEY=your_secret_key
DEBUG=True
```

Frontend (.env.local):
```
NEXT_PUBLIC_API_URL=http://localhost:8000
```

## 🧪 Testing

### Backend Tests
```bash
cd backend
pytest
```

### Frontend Tests
```bash
cd frontend
npm run test
# or
yarn test
```

## 📝 Project Structure

```
bizhacks/
├── frontend/                    # Next.js frontend
│   ├── app/                    # App router pages
│   ├── components/             # React components
│   ├── lib/                    # Utilities and API client
│   └── public/                 # Static assets
├── backend/                    # FastAPI backend
│   ├── api/                    # API routes
│   ├── services/               # Business logic
│   ├── agents/                 # CrewAI agents
│   ├── external_apis/          # External API integrations
│   └── core/                   # Core utilities
├── data/                       # Database and models
│   ├── models.py              # SQLModel definitions
│   └── database.py            # Database setup
├── requirements.txt           # Python dependencies
└── README.md                  # This file
```

## 🚧 Development Notes

- The external APIs (Facebook, Email, Google Ads) are currently mocked for development
- Replace mock implementations in `backend/external_apis/` with real API integrations for production
- Ensure proper API credentials are configured in the .env file
- The SQLite database is suitable for development; consider PostgreSQL for production

## 📄 License

This project is created for the BizHacks case competition.

## 🤝 Contributing

1. Fork the repository
2. Create your feature branch (`git checkout -b feature/amazing-feature`)
3. Commit your changes (`git commit -m 'Add amazing feature'`)
4. Push to the branch (`git push origin feature/amazing-feature`)
5. Open a Pull Request
=======
Building an end-to-end multi-agent AI marketing application that optimizes budget across 1-3 marketing campaigns for a specific product.

This is a [Next.js](https://nextjs.org) project bootstrapped with [`create-next-app`](https://nextjs.org/docs/app/api-reference/cli/create-next-app).

## Getting Started

First, run the development server:

```bash
npm run dev
# or
yarn dev
# or
pnpm dev
# or
bun dev
```

Open [http://localhost:3000](http://localhost:3000) with your browser to see the result.

You can start editing the page by modifying `app/page.tsx`. The page auto-updates as you edit the file.

This project uses [`next/font`](https://nextjs.org/docs/app/building-your-application/optimizing/fonts) to automatically optimize and load [Geist](https://vercel.com/font), a new font family for Vercel.

## Learn More

To learn more about Next.js, take a look at the following resources:

- [Next.js Documentation](https://nextjs.org/docs) - learn about Next.js features and API.
- [Learn Next.js](https://nextjs.org/learn) - an interactive Next.js tutorial.

You can check out [the Next.js GitHub repository](https://github.com/vercel/next.js) - your feedback and contributions are welcome!

## Deploy on Vercel

The easiest way to deploy your Next.js app is to use the [Vercel Platform](https://vercel.com/new?utm_medium=default-template&filter=next.js&utm_source=create-next-app&utm_campaign=create-next-app-readme) from the creators of Next.js.

Check out our [Next.js deployment documentation](https://nextjs.org/docs/app/building-your-application/deploying) for more details.
>>>>>>> 1f0865b2
<|MERGE_RESOLUTION|>--- conflicted
+++ resolved
@@ -1,4 +1,3 @@
-<<<<<<< HEAD
 # BizHacks Campaign Manager
 
 An AI-powered omnichannel marketing campaign management system that leverages CrewAI agents to automate campaign creation, execution, and optimization across Facebook, Email, and Google Ads.
@@ -17,6 +16,7 @@
 ## 🏗️ Architecture
 
 ### Backend (FastAPI + CrewAI)
+
 - **FastAPI**: REST API framework for backend services
 - **SQLModel**: Database ORM with SQLite for data persistence
 - **CrewAI**: Multi-agent framework for AI-powered automation
@@ -24,6 +24,7 @@
 - **LangChain + OpenAI**: LLM integration for content generation
 
 ### Frontend (Next.js + TypeScript)
+
 - **Next.js 14**: React framework with App Router
 - **TypeScript**: Type-safe development
 - **Tailwind CSS**: Utility-first CSS framework
@@ -40,6 +41,7 @@
 ## 🛠️ Installation
 
 ### 1. Clone the repository
+
 ```bash
 git clone <repository-url>
 cd bizhacks
@@ -122,7 +124,8 @@
 
 ### Creating Campaigns
 
-1. **Manual Creation**: 
+1. **Manual Creation**:
+
    - Click "New Campaign" from the dashboard
    - Choose "Manual Creation"
    - Fill in campaign details
@@ -156,6 +159,7 @@
 ## 📊 API Endpoints
 
 ### Campaign Management
+
 - `GET /api/campaigns/` - List all campaigns
 - `POST /api/campaigns/` - Create new campaign
 - `GET /api/campaigns/{id}` - Get campaign details
@@ -163,11 +167,13 @@
 - `POST /api/campaigns/{id}/approve` - Approve campaign
 
 ### Scheduling
+
 - `GET /api/schedules/` - Get all schedules
 - `POST /api/schedules/{id}/schedule` - Schedule campaign
 - `DELETE /api/schedules/{id}/schedule` - Unschedule campaign
 
 ### AI Operations
+
 - `POST /api/agents/segment-customers` - Run customer segmentation
 - `POST /api/agents/generate-campaigns` - Generate campaign ideas
 - `POST /api/agents/rebalance-budgets` - Rebalance campaign budgets
@@ -177,6 +183,7 @@
 ### Environment Variables
 
 Backend (.env):
+
 ```
 DATABASE_URL=sqlite:///campaign.db
 OPENAI_API_KEY=your_openai_api_key
@@ -185,6 +192,7 @@
 ```
 
 Frontend (.env.local):
+
 ```
 NEXT_PUBLIC_API_URL=http://localhost:8000
 ```
@@ -192,12 +200,14 @@
 ## 🧪 Testing
 
 ### Backend Tests
+
 ```bash
 cd backend
 pytest
 ```
 
 ### Frontend Tests
+
 ```bash
 cd frontend
 npm run test
@@ -244,44 +254,4 @@
 2. Create your feature branch (`git checkout -b feature/amazing-feature`)
 3. Commit your changes (`git commit -m 'Add amazing feature'`)
 4. Push to the branch (`git push origin feature/amazing-feature`)
-5. Open a Pull Request
-=======
-Building an end-to-end multi-agent AI marketing application that optimizes budget across 1-3 marketing campaigns for a specific product.
-
-This is a [Next.js](https://nextjs.org) project bootstrapped with [`create-next-app`](https://nextjs.org/docs/app/api-reference/cli/create-next-app).
-
-## Getting Started
-
-First, run the development server:
-
-```bash
-npm run dev
-# or
-yarn dev
-# or
-pnpm dev
-# or
-bun dev
-```
-
-Open [http://localhost:3000](http://localhost:3000) with your browser to see the result.
-
-You can start editing the page by modifying `app/page.tsx`. The page auto-updates as you edit the file.
-
-This project uses [`next/font`](https://nextjs.org/docs/app/building-your-application/optimizing/fonts) to automatically optimize and load [Geist](https://vercel.com/font), a new font family for Vercel.
-
-## Learn More
-
-To learn more about Next.js, take a look at the following resources:
-
-- [Next.js Documentation](https://nextjs.org/docs) - learn about Next.js features and API.
-- [Learn Next.js](https://nextjs.org/learn) - an interactive Next.js tutorial.
-
-You can check out [the Next.js GitHub repository](https://github.com/vercel/next.js) - your feedback and contributions are welcome!
-
-## Deploy on Vercel
-
-The easiest way to deploy your Next.js app is to use the [Vercel Platform](https://vercel.com/new?utm_medium=default-template&filter=next.js&utm_source=create-next-app&utm_campaign=create-next-app-readme) from the creators of Next.js.
-
-Check out our [Next.js deployment documentation](https://nextjs.org/docs/app/building-your-application/deploying) for more details.
->>>>>>> 1f0865b2
+5. Open a Pull Request